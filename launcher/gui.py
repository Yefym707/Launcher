--- conflicted
+++ resolved
@@ -284,7 +284,6 @@
         layout.setContentsMargins(0, 0, 0, 0)
         layout.addWidget(self.button)
 
-<<<<<<< HEAD
     def eventFilter(self, obj: QtCore.QObject, event: QtCore.QEvent) -> bool:
         if obj is self._menu and event.type() == QtCore.QEvent.MouseButtonPress:
             pos = cast(QtGui.QMouseEvent, event).globalPos()
@@ -293,8 +292,7 @@
                 return True
         return super().eventFilter(obj, event)
 
-=======
->>>>>>> 95d3f249
+
     def _toggle_menu(self) -> None:
         """Show the dropdown menu or hide it if already visible."""
         if self._menu and self._menu.isVisible():
@@ -303,10 +301,8 @@
 
         menu = QtWidgets.QMenu(self)
         menu.setAttribute(QtCore.Qt.WA_DeleteOnClose)
-<<<<<<< HEAD
         menu.installEventFilter(self)
-=======
->>>>>>> 95d3f249
+
         for item in self._items:
             action = QtGui.QAction(item.get("name", ""), menu)
             icon_path = item.get("icon")
